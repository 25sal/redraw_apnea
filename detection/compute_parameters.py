import numpy as np
import pandas as pd
from scipy.signal import butter, filtfilt, find_peaks


# ---------- Filters and helpers ----------

def butter_bandpass(data, fs, low=5.0, high=15.0, order=3):
    nyq = fs/2
    b, a = butter(order, [low/nyq, high/nyq], btype='band')
    return filtfilt(b, a, data)

def moving_average(x, w):
    if w <= 1:
        return x.astype(float)
    c = np.convolve(x, np.ones(w, dtype=float)/w, mode='same')
    return c

def robust_rr_clean(rr, rr_min=0.3, rr_max=2.5, z_thresh=3.5):
    rr = np.asarray(rr, dtype=float)
    # Physiologic clamp
    keep = (rr >= rr_min) & (rr <= rr_max)
    rr_clipped = rr[keep]
    # Outlier by robust z-score
    if len(rr_clipped) < 5:
        return rr_clipped
    med = np.median(rr_clipped)
    mad = np.median(np.abs(rr_clipped - med)) + 1e-9
    z = 0.6745*(rr_clipped - med)/mad
    return rr_clipped[np.abs(z) <= z_thresh]

def interp_to_grid(x_times, x_vals, t_grid, left=None, right=None):
    if len(x_times) == 0:
        return np.full_like(t_grid, np.nan, dtype=float)
    if left is None:
        left = x_vals[0]
    if right is None:
        right = x_vals[-1]
    return np.interp(t_grid, x_times, x_vals, left=left, right=right)

# ---------- R-peak detection (robust, reproducible) ----------


def detect_rpeaks_twostep(ecg, fs):
    """
    Two-step approach:
    1. Liberal detection (catch all candidates)
    2. Median-based outlier removal
    """
    # Step 1: Preprocessing
    ecg_f = butter_bandpass(ecg, fs, low=5.0, high=15.0, order=3)
    sq = ecg_f**2
    ma_win = int(0.150 * fs)
    integ = moving_average(sq, ma_win)
    
    # Step 2: Liberal peak detection
    distance = int(0.4 * fs)
    prom = np.percentile(integ, 65)  # Lower threshold (75th percentile)
    
    peaks, _ = find_peaks(integ, distance=distance, prominence=prom)
    
    if len(peaks) < 3:
        return peaks
    
    # Step 3: Compute all RR intervals
    rr_intervals = np.diff(peaks) / fs
    
    # Step 4: Remove outliers using median absolute deviation (MAD)
    rr_median = np.median(rr_intervals)
    mad = np.median(np.abs(rr_intervals - rr_median))
    
    # Accept RR intervals within 3 MAD of median
    threshold_lower = max(0.4, rr_median - 3 * mad)
    threshold_upper = min(2.0, rr_median + 3 * mad)
    
    # Rebuild peak list
    peaks_clean = [peaks[0]]
    for i in range(len(rr_intervals)):
        if threshold_lower <= rr_intervals[i] <= threshold_upper:
            peaks_clean.append(peaks[i+1])
        else:
            # Check if gap can be bridged
            if len(peaks_clean) > 0:
                gap = (peaks[i+1] - peaks_clean[-1]) / fs
                if gap <= threshold_upper:
                    peaks_clean.append(peaks[i+1])
    
    return np.array(peaks_clean)



def detect_rpeaks_simple_robust(ecg, fs):
    """
    Simplified Pan-Tompkins - avoids complex adaptive feedback.
    Best for BCG/sleep apnea monitoring.
    """
    # Preprocessing
    ecg_f = butter_bandpass(ecg, fs, low=5.0, high=15.0, order=3)
    sq = ecg_f**2
    ma_win = int(0.150 * fs)
    integ = moving_average(sq, ma_win)
    
    # Conservative peak detection
    distance = int(0.4 * fs)  # 400ms minimum (150 bpm max)
    prom = np.percentile(integ, 50)  # 60th percentile
    
    peaks, _ = find_peaks(integ, distance=distance, prominence=prom)
    
    # Post-filter: keep only physiologically valid intervals
    if len(peaks) < 2:
        return peaks
    
    peaks_clean = [peaks[0]]
    for i in range(1, len(peaks)):
        rr = (peaks[i] - peaks_clean[-1]) / fs
        if 0.4 <= rr <= 2.0:  # 30-150 bpm
            peaks_clean.append(peaks[i])
    
    return np.array(peaks_clean)




def detect_rpeaks_adaptive_rr(ecg, fs, min_distance_s=0.3, ma_win_s=0.150, dyn_prom_pct=50):
    ecg_f = butter_bandpass(ecg, fs, low=5.0, high=15.0, order=3)
    sq = ecg_f**2
    ma_win = max(1, int(round(ma_win_s*fs)))
    integ = moving_average(sq, ma_win)
    distance = max(1, int(round(min_distance_s*fs)))
    
    prom = np.percentile(integ, dyn_prom_pct)
    peaks_raw, _ = find_peaks(integ, distance=distance, prominence=prom)
    
    # Adaptive filtering based on RR-interval average
    peaks_filtered = [peaks_raw[0]]
    rr_history = []
    
    for i in range(1, len(peaks_raw)):
        rr_interval = (peaks_raw[i] - peaks_filtered[-1]) / fs
        
        # Calculate running average of last 8 RR intervals
        if len(rr_history) >= 8:
            rr_avg = np.mean(rr_history[-8:])
        elif len(rr_history) > 0:
            rr_avg = np.mean(rr_history)
        else:
            rr_avg = 1.0  # Default ~60 bpm
        
        # Reject if too short (< 360ms OR < 0.5 * average)
        if rr_interval >= 0.36 and rr_interval >= 0.5 * rr_avg:
            peaks_filtered.append(peaks_raw[i])
            rr_history.append(rr_interval)
    
    return np.array(peaks_filtered)



def detect_rpeaks(ecg, fs, min_distance_s=0.4, ma_win_s=0.150, dyn_prom_pct=50):
    """
    Simple Pan–Tompkins-like pipeline:
      1) bandpass 5–15 Hz to emphasize QRS
      2) square the signal
      3) moving-average integration (~150 ms)
      4) find_peaks with minimum distance and a dynamic prominence threshold
    """
    # 1) Bandpass
    ecg_f = butter_bandpass(ecg, fs, low=5.0, high=15.0, order=3)
    # 2) Square
    sq = ecg_f**2
    # 3) Moving-average integration
    ma_win = max(1, int(round(ma_win_s*fs)))
    integ = moving_average(sq, ma_win)
    # 4) Peaks with distance and dynamic threshold
    distance = max(1, int(round(min_distance_s*fs)))
    
    
    #prom = np.percentile(integ, dyn_prom_pct)  # adaptive
    #prom = max(prom, np.std(integ)*0.5)        # floor on variability
    prom = np.percentile(integ, dyn_prom_pct)
    peaks, _ = find_peaks(integ, distance=distance, prominence=prom)
 
    return peaks





def compute_hr_dhr_edr_fixed_grid(ecg, fs=100, grid_hz=1, rr_min=0.3, rr_max=2.5):
    """
    Returns consistent-length arrays on a fixed time grid:
      - t_grid_s: np.ndarray [N]
      - hr_grid: np.ndarray [N] (bpm)
      - dhr_grid: np.ndarray [N] (abs first diff of HR on grid)
      - edr_grid: np.ndarray [N] (R-peak amplitudes interpolated on grid; lowpassed optional)
    """
    ecg = np.asarray(ecg, dtype=float)
    T = len(ecg)/fs
    # Fixed grid over full duration, 0..floor(T) seconds
    N = int(np.floor(T*grid_hz)) + 1
    t_grid_s = np.arange(N, dtype=float)/grid_hz

    # Detect R-peaks and build RR/HR
    r_idx = detect_rpeaks_adaptive_rr(ecg, fs)
    if len(r_idx) < 2:
        # not enough beats; return NaNs
        return t_grid_s, np.full(N, np.nan), np.full(N, np.nan), np.full(N, np.nan)

    # RR and HR (instantaneous)
    rr_s = np.diff(r_idx)/fs
    rr_s = robust_rr_clean(rr_s, rr_min=rr_min, rr_max=rr_max)
    # If cleaning removed edges, rebuild times accordingly:
    # Use midpoints of each valid RR interval.
    # First, compute RR from original r_idx; then mask the ones kept
    rr_all = np.diff(r_idx)/fs
    rr_keep = (rr_all >= rr_min) & (rr_all <= rr_max)
    # mid-time for each RR interval at second R-peak index
    rr_mid_times = (r_idx[1:]/fs)
    rr_mid_times = rr_mid_times[rr_keep]
    hr_bpm = 60.0/rr_all[rr_keep]
    if len(hr_bpm) == 0:
        return t_grid_s, np.full(N, np.nan), np.full(N, np.nan), np.full(N, np.nan)

    # Interpolate HR to fixed grid
    hr_grid = interp_to_grid(rr_mid_times, hr_bpm, t_grid_s, left=hr_bpm[0], right=hr_bpm[-1])

    # Compute DHR on the same grid (abs first difference)
    dhr_grid = np.abs(np.diff(hr_grid, prepend=hr_grid[0]))

    # EDR from R-peak amplitudes (simple proxy): use bandpassed absolute peak height
    # Sample amplitude at R-peak indices from bandpassed ECG
    ecg_f = butter_bandpass(ecg, fs, low=5.0, high=15.0, order=3)
    r_amp = np.abs(ecg_f[r_idx])
    r_times = r_idx/fs
    edr_grid = interp_to_grid(r_times, r_amp, t_grid_s, left=r_amp[0], right=r_amp[-1])

    return t_grid_s, hr_grid, dhr_grid, edr_grid

# ---------- LF/HF (expected shorter due to windowing) ----------

def compute_lfhf(hr_grid_bpm, t_grid_s, psd_fs=4.0, win_s=60, step_s=1):
    """
    Standard HRV LF/HF on a resampled HR series:
      1) Interpolate HR to 4 Hz
      2) Sliding Welch PSD over win_s, step_s
      3) Compute LF/HF per window
    Returns: times_s, lfhf_vals
    """
    # Build uniform 4 Hz grid over available HR time span
    if len(t_grid_s) < 2 or np.all(np.isnan(hr_grid_bpm)):
        return np.array([]), np.array([])
    t4 = np.arange(t_grid_s[0], t_grid_s[-1]+1e-9, 1.0/psd_fs)
    hr4 = interp_to_grid(t_grid_s, hr_grid_bpm, t4, left=hr_grid_bpm[0], right=hr_grid_bpm[-1])

    # Basic cleaning: replace NaNs if any
    if np.any(np.isnan(hr4)):
        # simple forward-fill then back-fill
        s = pd.Series(hr4).fillna(method='ffill').fillna(method='bfill')
        hr4 = s.values

    from scipy.signal import welch

    nperseg = int(win_s*psd_fs)
    hop = int(step_s*psd_fs)
    vals, times = [], []
    for start in range(0, len(hr4)-nperseg+1, hop):
        seg = hr4[start:start+nperseg]
        f, pxx = welch(seg, fs=psd_fs, nperseg=nperseg)
        lf_band = (f>=0.04)&(f<0.15)
        hf_band = (f>=0.15)&(f<0.40)
        lf = np.trapz(pxx[lf_band], f[lf_band])
        hf = np.trapz(pxx[hf_band], f[hf_band])
        ratio = lf/hf if hf > 0 else np.nan
        vals.append(ratio)
        # center time of the window in seconds
        t_center = t4[start] + 0.5*win_s
        times.append(t_center)
    return np.array(times), np.array(vals)

# ---------- Example usage ----------
if __name__ == "__main__":
    # Example: read raw ECG, fs=100 Hz, produce aligned outputs
    # Replace '2.csv' and '19.csv' with your filenames (single-column ECG)
    import pandas as pd

    def run_one(ecg_file, fs=100, header=None):
        ecg = pd.read_csv(ecg_file, header=header).iloc[:,0].values.astype(float)
        t_s, hr, dhr, edr = compute_hr_dhr_edr_fixed_grid(ecg, fs=fs, grid_hz=1)
        
        t_lfhf, lfhf = compute_lfhf(hr, t_s, psd_fs=4.0, win_s=60, step_s=1)
        print(f"{ecg_file}: duration={len(ecg)/fs:.1f}s "
              f"| HR_len={len(hr)} DHR_len={len(dhr)} EDR_len={len(edr)} "
              f"| LFHF_len={len(lfhf)}")
        # Save if needed
        pd.Series(dhr).to_csv(Path(ecg_file).stem + "_delta_hr_vals.csv", index=False)
        pd.Series(lfhf).to_csv(Path(ecg_file).stem + "_delta_lfhf_vals.csv", index=False)
        pd.Series(edr).to_csv(Path(ecg_file).stem + "_edr_vals.csv", index=False)
        return t_s, hr, dhr, edr, t_lfhf, lfhf


    v2 = [1,2]  # Example V2 values for the plot
   
    
    from pathlib import Path

<<<<<<< HEAD
    v2 = [1,2]
    folders = ["data/dataset5", "data/ppg"]
    folder_path = folders[1]
    fs_dict = {
        "data/dataset5": 1000,
        "data/ppg": 50
    }
    # fs for dataset5 is 1000 Hz
    # fs for ppg is 50 Hz
    for id in v2:
        run_one(f"{folder_path}/{id}.csv", fs=fs_dict[folder_path], header=0)
=======
    folder = 'ppg'

    for id in v2:

        run_one(f"data/{folder}/{id}.csv", fs=50, header=0)
>>>>>>> d5cf3c47
<|MERGE_RESOLUTION|>--- conflicted
+++ resolved
@@ -302,7 +302,7 @@
     
     from pathlib import Path
 
-<<<<<<< HEAD
+
     v2 = [1,2]
     folders = ["data/dataset5", "data/ppg"]
     folder_path = folders[1]
@@ -314,10 +314,3 @@
     # fs for ppg is 50 Hz
     for id in v2:
         run_one(f"{folder_path}/{id}.csv", fs=fs_dict[folder_path], header=0)
-=======
-    folder = 'ppg'
-
-    for id in v2:
-
-        run_one(f"data/{folder}/{id}.csv", fs=50, header=0)
->>>>>>> d5cf3c47
